--- conflicted
+++ resolved
@@ -28,37 +28,6 @@
 var readResult = await contract.Read<string>("name");
 Console.WriteLine($"Contract read result: {readResult}");
 
-<<<<<<< HEAD
-// Create wallets (this is an advanced use case, typically one wallet is plenty)
-var privateKeyWallet = await PrivateKeyWallet.Create(client: client, privateKeyHex: privateKey);
-
-// var privateKeyWallet = await PrivateKeyWallet.Generate(client: client);
-var walletAddress = await privateKeyWallet.GetAddress();
-Console.WriteLine($"Private Key Wallet address: {walletAddress}");
-
-var smartWallet7579 = await SmartWallet.Create(
-    personalWallet: privateKeyWallet,
-    chainId: 11155111,
-    gasless: true,
-    factoryAddress: "0x296e57E8a808aE80625A3CB5Ba95684fb99fEff2",
-    entryPoint: Thirdweb.Constants.ENTRYPOINT_ADDRESS_V07
-);
-Console.WriteLine($"Smart Wallet address: {await smartWallet7579.GetAddress()}");
-
-var receipt = await smartWallet7579.SendTransaction(
-    new ThirdwebTransactionInput()
-    {
-        From = await smartWallet7579.GetAddress(),
-        To = await smartWallet7579.GetAddress(),
-        Value = new HexBigInteger(BigInteger.Zero),
-        Data = "0x"
-    }
-);
-Console.WriteLine($"Transaction receipt: {JsonConvert.SerializeObject(receipt, Formatting.Indented)}");
-
-// var chainData = await Utils.FetchThirdwebChainDataAsync(client, 421614);
-// Console.WriteLine($"Chain data: {JsonConvert.SerializeObject(chainData, Formatting.Indented)}");
-=======
 #endregion
 
 #region Account Linking
@@ -87,7 +56,6 @@
 
 var linkedAccounts = await inAppWalletMain.GetLinkedAccounts();
 Console.WriteLine($"Linked accounts: {JsonConvert.SerializeObject(linkedAccounts)}");
->>>>>>> 4751f7b9
 
 #endregion
 

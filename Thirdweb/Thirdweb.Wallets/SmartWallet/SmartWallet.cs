--- conflicted
+++ resolved
@@ -205,10 +205,9 @@
         {
             requestId ??= 1;
 
-<<<<<<< HEAD
             (var initCode, var factory, var factoryData) = await GetInitCode();
-=======
-            // Approve tokens if ERC20Paymaster
+
+          // Approve tokens if ERC20Paymaster
             if (UseERC20Paymaster && !_isApproving && !_isApproved && !simulation)
             {
                 try
@@ -234,7 +233,6 @@
             }
 
             var initCode = await GetInitCode();
->>>>>>> 4751f7b9
 
             // Wait until deployed to avoid double initCode
             if (!simulation)
@@ -288,13 +286,9 @@
 
                 // Update paymaster data if any
 
-                partialUserOp.PaymasterAndData = (await GetPaymasterAndData(requestId, EncodeUserOperation(partialUserOp))).PaymasterAndData.HexToBytes();
-
-<<<<<<< HEAD
+                partialUserOp.PaymasterAndData = (await GetPaymasterAndData(requestId, EncodeUserOperation(partialUserOp), simulation)).PaymasterAndData.HexToBytes();
+
                 // Estimate gas
-=======
-            partialUserOp.PaymasterAndData = await GetPaymasterAndData(requestId, EncodeUserOperation(partialUserOp), simulation);
->>>>>>> 4751f7b9
 
                 var gasEstimates = await BundlerClient.EthEstimateUserOperationGas(Client, _bundlerUrl, requestId, EncodeUserOperation(partialUserOp), _entryPointContract.Address);
                 partialUserOp.CallGasLimit = 50000 + new HexBigInteger(gasEstimates.CallGasLimit).Value;
@@ -303,13 +297,9 @@
 
                 // Update paymaster data if any
 
-                partialUserOp.PaymasterAndData = (await GetPaymasterAndData(requestId, EncodeUserOperation(partialUserOp))).PaymasterAndData.HexToBytes();
-
-<<<<<<< HEAD
+                partialUserOp.PaymasterAndData = (await GetPaymasterAndData(requestId, EncodeUserOperation(partialUserOp), simulation)).PaymasterAndData.HexToBytes();
+
                 // Hash, sign and encode the user operation
-=======
-            partialUserOp.PaymasterAndData = await GetPaymasterAndData(requestId, EncodeUserOperation(partialUserOp), simulation);
->>>>>>> 4751f7b9
 
                 partialUserOp.Signature = await HashAndSignUserOp(partialUserOp, _entryPointContract);
 
@@ -452,12 +442,7 @@
             return result.TransactionHash;
         }
 
-<<<<<<< HEAD
-        private async Task<PMSponsorOperationResponse> GetPaymasterAndData(object requestId, object userOp)
-        {
-            return _gasless ? await BundlerClient.PMSponsorUserOperation(Client, _paymasterUrl, requestId, userOp, _entryPointContract.Address) : new PMSponsorOperationResponse();
-=======
-        private async Task<byte[]> GetPaymasterAndData(object requestId, UserOperationHexified userOp, bool simulation = false)
+        private async Task<PMSponsorOperationResponse> GetPaymasterAndData(object requestId, object userOp, bool simulation)
         {
             if (UseERC20Paymaster && !_isApproving && !simulation)
             {
@@ -465,21 +450,18 @@
             }
             else if (_gasless)
             {
-                var paymasterAndData = await BundlerClient.PMSponsorUserOperation(Client, _paymasterUrl, requestId, userOp, _entryPointContract.Address);
-                return paymasterAndData.paymasterAndData.HexToByteArray();
+                return await BundlerClient.PMSponsorUserOperation(Client, _paymasterUrl, requestId, userOp, _entryPointContract.Address)
             }
             else
             {
-                return new byte[] { };
-            }
->>>>>>> 4751f7b9
+                return new PMSponsorOperationResponse();
+            }
         }
 
         private async Task<byte[]> HashAndSignUserOp(UserOperationV6 userOp, ThirdwebContract entryPointContract)
         {
             var userOpHash = await ThirdwebContract.Read<byte[]>(entryPointContract, "getUserOpHash", userOp);
-<<<<<<< HEAD
-            var sig = await _personalAccount.PersonalSign(userOpHash);
+            var sig = _personalAccount.AccountType == ThirdwebAccountType.ExternalAccount ? await _personalAccount.PersonalSign(userOpHash.BytesToHex()) : await _personalAccount.PersonalSign(userOpHash);
             return sig.HexToBytes();
         }
 
@@ -528,14 +510,9 @@
 
             var userOpHash = await ThirdwebContract.Read<byte[]>(entryPointContract, "getUserOpHash", packedOp);
 
-            var sig = await _personalAccount.PersonalSign(userOpHash);
+            var sig = _personalAccount.AccountType == ThirdwebAccountType.ExternalAccount ? await _personalAccount.PersonalSign(userOpHash.BytesToHex()) : await _personalAccount.PersonalSign(userOpHash);
 
             return sig.HexToBytes();
-=======
-            var sig =
-                _personalAccount.AccountType == ThirdwebAccountType.ExternalAccount ? await _personalAccount.PersonalSign(userOpHash.BytesToHex()) : await _personalAccount.PersonalSign(userOpHash);
-            return sig.HexToByteArray();
->>>>>>> 4751f7b9
         }
 
         private UserOperationHexifiedV6 EncodeUserOperation(UserOperationV6 userOperation)
@@ -754,12 +731,8 @@
             };
 
             var signature = await EIP712.GenerateSignature_SmartAccount("Account", "1", _chainId, await GetAddress(), request, _personalAccount);
-<<<<<<< HEAD
+            // Do it this way to avoid triggering an extra sig from estimation
             var data = new Contract(null, _accountContract.Abi, _accountContract.Address).GetFunction("setPermissionsForSigner").GetData(request, signature.HexToBytes());
-=======
-            // Do it this way to avoid triggering an extra sig from estimation
-            var data = new Contract(null, _accountContract.Abi, _accountContract.Address).GetFunction("setPermissionsForSigner").GetData(request, signature.HexToByteArray());
->>>>>>> 4751f7b9
             var txInput = new ThirdwebTransactionInput()
             {
                 From = await GetAddress(),
